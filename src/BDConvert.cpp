--- conflicted
+++ resolved
@@ -164,14 +164,7 @@
   CVCFMiniReader *vcfmr = NULL;
   CBDoseWriter *bdw = NULL;
   std::vector<int> groupSizes;
-<<<<<<< HEAD
   int i;
-=======
-  std::vector<std::vector<double> > dosage, p0, p1, p2;
-  std::vector<std::vector<double> >::iterator itDosage, itP0, itP1, itP2;
-  int firstSNP, lastSNP, currentBatch, i;
-  bool complete;
->>>>>>> 59e9f31e
 
   vcfmr = new CVCFMiniReader(filename, numSub, numSNPs, startData);
   if (!vcfmr->good()) {
@@ -207,7 +200,6 @@
       break;
     }
 
-<<<<<<< HEAD
     i = 1;
     for (intIt = loc.begin(); intIt != loc.end(); ++intIt, ++i) {
       if (intIt == loc.begin())
@@ -223,71 +215,8 @@
       if (bdw->WriteGeneticData(vcfmr->Dosage(), vcfmr->P0(), vcfmr->P1(), vcfmr->P2())) {
         Rcpp::Rcout << "Error writing genetic data for SNP:\n" << i << std::endl;
         break;
-=======
-    dosage.resize(numSNPs);
-    p0.resize(numSNPs);
-    p1.resize(numSNPs);
-    p2.resize(numSNPs);
-    for (itDosage = dosage.begin(), itP0 = p0.begin(), itP1 = p1.begin(), itP2 = p2.begin(); itDosage != dosage.end(); ++itDosage, ++itP0, ++itP1, ++itP2) {
-      itDosage->resize(numSub);
-      if (newVersion == 2) {
-        itP0->resize(numSub);
-        itP1->resize(numSub);
-        itP2->resize(numSub);
->>>>>>> 59e9f31e
       }
     }
-
-    complete = false;
-    lastSNP = 0;
-    currentBatch = batchSize;
-    do {
-      firstSNP = lastSNP;
-      lastSNP = firstSNP + batchSize;
-      if (lastSNP >= numSNPs) {
-        lastSNP = numSNPs;
-        currentBatch = lastSNP - firstSNP;
-        complete = true;
-      }
-      itDosage = dosage.begin();
-      itP0 = p0.begin();
-      itP1 = p1.begin();
-      itP2 = p2.begin();
-      vcfmr->OpenFile();
-      for (i = firstSNP; i < lastSNP; ++i, ++itDosage, ++itP0, ++itP1, ++itP2) {
-        if (i == 0)
-          vcfmr->GetFirst();
-        else
-          vcfmr->GetNext();
-        if (!vcfmr->good()) {
-          Rcpp::Rcerr << "Error reading vcf file for SNP:\t" << snpID[i] << std::endl;
-          delete vcfmr;
-          delete bdw;
-          return retVal;
-        }
-        std::copy(vcfmr->Dosage().begin(), vcfmr->Dosage().end(), itDosage->begin());
-        if (newVersion == 2) {
-          std::copy(vcfmr->P0().begin(), vcfmr->P0().end(), itP0->begin());
-          std::copy(vcfmr->P1().begin(), vcfmr->P1().end(), itP1->begin());
-          std::copy(vcfmr->P2().begin(), vcfmr->P2().end(), itP2->begin());
-        }
-      }
-      vcfmr->CloseFile();
-
-      itDosage = dosage.begin();
-      itP0 = p0.begin();
-      itP1 = p1.begin();
-      itP2 = p2.begin();
-      bdw->OpenFile();
-      for (i = 0; i < currentBatch; ++i, ++itDosage, ++itP0, ++itP1, ++itP2) {
-        if (bdw->WriteGeneticData(*itDosage, *itP0, *itP1, *itP2)) {
-          Rcpp::Rcerr << "Error genetic data" << std::endl;
-          break;
-        }
-      }
-      bdw->CloseFile();
-    } while (!complete);
-    bdw->OpenFile();
   } while (0);
   if (!bdw->good()) {
     Rcpp::Rcerr << "Error writing file" << std::endl;
